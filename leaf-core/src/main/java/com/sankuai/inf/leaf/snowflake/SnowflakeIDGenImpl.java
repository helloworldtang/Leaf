package com.sankuai.inf.leaf.snowflake;

import com.google.common.base.Preconditions;
import com.sankuai.inf.leaf.IDGen;
import com.sankuai.inf.leaf.common.Result;
import com.sankuai.inf.leaf.common.Status;
import com.sankuai.inf.leaf.common.Utils;
import org.slf4j.Logger;
import org.slf4j.LoggerFactory;

import java.util.Random;

public class SnowflakeIDGenImpl implements IDGen {

    @Override
    public boolean init() {
        return true;
    }

    static private final Logger LOGGER = LoggerFactory.getLogger(SnowflakeIDGenImpl.class);

<<<<<<< HEAD
    private final long twepoch;
=======
    /**
     * Thu Nov 04 2010 09:42:54 GMT+0800 (中国标准时间)
     * 我们定义的起始的时间戳，这样可以让时间戳存储时间更久
     */
    private final long twepoch = 1288834974657L;
>>>>>>> 26e39652
    private final long workerIdBits = 10L;
    private final long maxWorkerId = ~(-1L << workerIdBits);//最大能够分配的workerid =1023
    private final long sequenceBits = 12L;
    private final long workerIdShift = sequenceBits;
    private final long timestampLeftShift = sequenceBits + workerIdBits;
    private final long sequenceMask = ~(-1L << sequenceBits);
    private long workerId;
    private long sequence = 0L;
    private long lastTimestamp = -1L;
    private static final Random RANDOM = new Random();

    public SnowflakeIDGenImpl(String zkAddress, int port) {
<<<<<<< HEAD
        //Thu Nov 04 2010 09:42:54 GMT+0800 (中国标准时间) 美团默认时间戳
        this(zkAddress, port, 1288834974657L);
    }

    /**
     * @param zkAddress zk地址
     * @param port      snowflake监听端口
     * @param twepoch   我们定义的起始的时间戳，这样可以让时间戳存储时间更久
     */
    public SnowflakeIDGenImpl(String zkAddress, int port, long twepoch) {
        this.twepoch = twepoch;
        Preconditions.checkArgument(timeGen() > twepoch, "Snowflake not support twepoch gt currentTime");
        final String ip = Utils.getIp();
        SnowflakeZookeeperHolder holder = new SnowflakeZookeeperHolder(ip, String.valueOf(port), zkAddress);
        LOGGER.info("twepoch:{} ,ip:{} ,zkAddress:{} port:{}", twepoch, ip, zkAddress, port);
        initFlag = holder.init();
=======
        SnowflakeZookeeperHolder holder = new SnowflakeZookeeperHolder(Utils.getIp(), String.valueOf(port), zkAddress);
        boolean initFlag = holder.init();
>>>>>>> 26e39652
        if (initFlag) {
            workerId = holder.getWorkerID();
            LOGGER.info("START SUCCESS USE ZK WORKERID-{}", workerId);
        } else {
            Preconditions.checkArgument(initFlag, "Snowflake Id Gen is not init ok");
        }
        Preconditions.checkArgument(workerId >= 0 && workerId <= maxWorkerId, "workerID must gte 0 and lte 1023");
    }

    @Override
    public synchronized Result get(String key) {
        long timestamp = timeGen();
        if (timestamp < lastTimestamp) {
            long offset = lastTimestamp - timestamp;
            if (offset <= 5) {
                try {
                    wait(offset << 1);
                    timestamp = timeGen();
                    if (timestamp < lastTimestamp) {
                        return new Result(-1, Status.EXCEPTION);
                    }
                } catch (InterruptedException e) {
                    LOGGER.error("wait interrupted");
                    return new Result(-2, Status.EXCEPTION);
                }
            } else {
                return new Result(-3, Status.EXCEPTION);
            }
        }
        if (lastTimestamp == timestamp) {
            sequence = (sequence + 1) & sequenceMask;
            if (sequence == 0) {
                //seq 为0的时候表示是下一毫秒时间开始对seq做随机
                sequence = RANDOM.nextInt(100);
                timestamp = tilNextMillis(lastTimestamp);
            }
        } else {
            //如果是新的ms开始
            sequence = RANDOM.nextInt(100);
        }
        lastTimestamp = timestamp;
        long id = ((timestamp - twepoch) << timestampLeftShift) | (workerId << workerIdShift) | sequence;
        return new Result(id, Status.SUCCESS);

    }

    protected long tilNextMillis(long lastTimestamp) {
        long timestamp = timeGen();
        while (timestamp <= lastTimestamp) {
            timestamp = timeGen();
        }
        return timestamp;
    }

    protected long timeGen() {
        return System.currentTimeMillis();
    }

    public long getWorkerId() {
        return workerId;
    }

}<|MERGE_RESOLUTION|>--- conflicted
+++ resolved
@@ -17,17 +17,9 @@
         return true;
     }
 
-    static private final Logger LOGGER = LoggerFactory.getLogger(SnowflakeIDGenImpl.class);
+    private static final Logger LOGGER = LoggerFactory.getLogger(SnowflakeIDGenImpl.class);
 
-<<<<<<< HEAD
     private final long twepoch;
-=======
-    /**
-     * Thu Nov 04 2010 09:42:54 GMT+0800 (中国标准时间)
-     * 我们定义的起始的时间戳，这样可以让时间戳存储时间更久
-     */
-    private final long twepoch = 1288834974657L;
->>>>>>> 26e39652
     private final long workerIdBits = 10L;
     private final long maxWorkerId = ~(-1L << workerIdBits);//最大能够分配的workerid =1023
     private final long sequenceBits = 12L;
@@ -40,15 +32,14 @@
     private static final Random RANDOM = new Random();
 
     public SnowflakeIDGenImpl(String zkAddress, int port) {
-<<<<<<< HEAD
-        //Thu Nov 04 2010 09:42:54 GMT+0800 (中国标准时间) 美团默认时间戳
+        //Thu Nov 04 2010 09:42:54 GMT+0800 (中国标准时间) 
         this(zkAddress, port, 1288834974657L);
     }
 
     /**
      * @param zkAddress zk地址
      * @param port      snowflake监听端口
-     * @param twepoch   我们定义的起始的时间戳，这样可以让时间戳存储时间更久
+     * @param twepoch   起始的时间戳
      */
     public SnowflakeIDGenImpl(String zkAddress, int port, long twepoch) {
         this.twepoch = twepoch;
@@ -57,10 +48,6 @@
         SnowflakeZookeeperHolder holder = new SnowflakeZookeeperHolder(ip, String.valueOf(port), zkAddress);
         LOGGER.info("twepoch:{} ,ip:{} ,zkAddress:{} port:{}", twepoch, ip, zkAddress, port);
         initFlag = holder.init();
-=======
-        SnowflakeZookeeperHolder holder = new SnowflakeZookeeperHolder(Utils.getIp(), String.valueOf(port), zkAddress);
-        boolean initFlag = holder.init();
->>>>>>> 26e39652
         if (initFlag) {
             workerId = holder.getWorkerID();
             LOGGER.info("START SUCCESS USE ZK WORKERID-{}", workerId);
